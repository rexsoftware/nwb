<<<<<<< HEAD
**Changed:**

- `nwb.config.js` consistency changes: Babel and Karma config is currently specified in `babel` and `karma` objects. Other configuration must now be specified in similar objects for consistency. nwb v0.8 will support the old format and display warning messages about the changes required to config; support for the old format will be removed in nwb v0.9.
  - React component and vanilla JS module npm build configuration must now be specificed as a `build` object:
    ```
    // < v0.9
    module.exports = {
      externals: {react: 'React'},
      global: 'MyComponent',
      jsNext: true,
      umd: true
    }
    ```
    ```
    // v0.9
    module.exports = {
      build: {
        externals: {react: 'React'},
        global: 'MyComponent',
        jsNext: true,
        umd: true
      }
    }
    ```
- Development instructions in project templates were moved from `README.md` to a `CONTRIBUTING.md` file, and are now documented using `npm` and `npm run` commands instead of global `nwb` commands.
  - A `test:watch` npm script was added to the project templates.
- All commands are now run in the current working directory - you no longer need to `require.resolve()` full paths to extra Babel plugins configured in `nwb.config.js`, just use their names as Babel will now be able to import them.
=======
# 0.7.2 / 2016-01-15

**Fixed:**

- `react-app` and `web-app` Webpack build config didn't have `output.publicPath` set, so images required from JavaScript weren't being found [[#55](https://github.com/insin/nwb/issues/55)]
- Test runs no longer hang for up to a minute after completion [[#49](https://github.com/insin/nwb/issues/49)]

**Dependencies:**

- inquirer: v0.11.1 → [v0.11.2](https://github.com/SBoudrias/Inquirer.js/releases/tag/v0.11.2) - display fixes
- karma: v0.13.19 → v0.13.18 - downgraded due to the test hanging issue being introduced
- karma-sourcemap-loader: v0.3.6 → v0.3.7 - avoid EMFILE errors; fix charset bug; fix RangeError exception
- socket.io: v1.3.7 - temporarily pinned in nwb's dependencies until the Karma test hang issue is resolved
- webpack: v1.12.10 → [v1.12.11](https://github.com/webpack/webpack/compare/v1.12.10...v1.12.11)
- webpack-merge: v0.7.2 → v0.7.3 - bugfix
>>>>>>> 7bba001c

# 0.7.1 / 2016-01-10

**Fixed:**

- Express middleware had a broken import.

**Added:**

- Added an `autoInstall` option to Express middleware.

**Dependencies:**

- glob: v6.0.3 → v6.0.4 - remove `util._extend` to avoid deprecation warnings
- karma: v0.13.18 → [v0.13.19](https://github.com/karma-runner/karma/releases/tag/v0.13.19) - handle new socket.io internal format
- webpack: v1.12.9 → [v1.12.10](https://github.com/webpack/webpack/compare/v1.12.9...v1.12.10)
- webpack-merge: v0.7.1 → v0.7.2 - fix inclusion of removed `changelog` dependency

# 0.7.0 / 2016-01-05

**Fixed:**

- Fall back to nwb's dependencies in Webpack config instead of using an alias so `babel-runtime` can be picked up when `optional: ['runtime']` is used [hopefully fixing the weird `/node_modules/node_modules/` issue seen in [[#37](https://github.com/insin/nwb/issues/37)]

**Added:**

- Added an `--auto-install` flag to `nwb serve` which automatically installs npm dependencies and saves them to your package.json while developing.

**Removed:**

- `jsNext` config no longer defaults to `true` if not present.

**Changed:**

- Use `.x` for dependencies when generating skeleton project `package.json` instead of range sigils.

**Dependencies:**

- babel-runtime: v5.8.34 → v5.8.29 - downgraded due to a regression in typeof-react-element.js when used in conjunction with `optional: ['runtime']`
- karma: v0.13.16 → [v0.13.18](https://github.com/karma-runner/karma/releases/tag/v0.13.18)
- karma-phantomjs-launcher: v0.2.2 → v0.2.3 - correct cli argument order
- webpack-merge: v0.7.0 → v0.7.1 - performance improvements

# 0.6.4 / 2016-01-02

**Fixed:**

- `nwb build-umd` no longer errors if there is no `externals` config.

**Changed:**

- `nwb clean` now deletes the `coverage/` directory.

**Dependencies:**

- inquirer: v0.11.0 → [v0.11.1](https://github.com/SBoudrias/Inquirer.js/releases/tag/v0.11.1) - fix list overflow bug

# 0.6.3 / 2015-12-31

**Fixed:**

- Exit the process correctly with a non-zero exit code when an async command fails, such as `nwb test` [[#36](https://github.com/insin/nwb/pull/36)] [[jihchi][jihchi]]

**Dependencies:**

- karma-mocha-reporter: v1.1.4 → v1.1.5 - show error message when karma runner ends with error
- webpack-merge: v0.5.1 → v0.7.0 - bug fix for merging arrays within nested structures

# 0.6.2 / 2015-12-30

**Dependencies:**

- argv-set-env: v1.0.0 → [v1.0.1](https://github.com/kentcdodds/argv-set-env/releases/tag/v1.0.1) - docs
- glob: v6.0.1 → v6.0.3 - v6.0.2 was reverted
- karma: v0.13.15 → [v0.13.16](https://github.com/karma-runner/karma/releases/tag/v0.13.16)
- karma-mocha-reporter: v1.1.3 → v1.1.4 - handle duplicate descriptions
- karma-phantomjs-launcher: v0.2.1 → v0.2.2
- react-transform-catch-errors: v1.0.0 → [v1.0.1](https://github.com/gaearon/react-transform-catch-errors/releases/tag/v1.0.1) - display the offending call stack more prominently
- rimraf: v2.4.5 → v2.5.0 - add glob option
- webpack-merge: v0.3.2 → v0.5.1 - fix recursive merging

# 0.6.1 / 2015-12-30

**Fixed:**

- The `es6/` directory wasn't included in the default `.gitignore` for npm module project templates.

# 0.6.0 / 2015-12-23

**Added:**

- Added an `nwb init` command - same as `nwb new` but creates a project in the current directory and uses the directory name by default [[#25](https://github.com/insin/nwb/issues/25)]
- Added a new `web-app` project type - this is for anyone who wants to use nwb's build/serve/test setup but isn't using React [[#24](https://github.com/insin/nwb/issues/24)]
- Added a `--reload` option to auto-reload the page when webpack hot module replacement gets stuck. This is primarily intended for use with the new `web-app` project type.
- Command-line arguments can now be used to configure settings for `nwb new`.

**Fixed:**

- Production optimisations weren't being applied to React app builds.
- Demo apps weren't generating sourcemaps when bundling.
- Use a non-zero exit code when displaying usage or otherwise exiting due to missing arguments [[#23](https://github.com/insin/nwb/issues/23)]

**Changed:**

- Reorganised and coloured `nwb help` output.
- Commands which create files now log details of what they've created [[#26](https://github.com/insin/nwb/issues/26)]
- The ES6 modules build for npm modules is now optional, controlled by a `jsNext` setting in `nwb.config.js`, defaulting to `true` [[#27](https://github.com/insin/nwb/issues/27)]
  - nwb 0.6 will default `jsNext` to `true` and log a warning when it's missing from a config file - this behaviour will be removed in nwb v0.7.

**Dependencies:**

- copy-template-dir: v1.1.0 → v1.2.0 - provide created file paths in callback
- css-loader: v0.23.0 → v0.23.1
- expect: v1.13.3 → v1.13.4 - comparing arrays of nested objects fix
- rimraf: v2.4.4 → v2.4.5

# 0.5.0 / 2015-12-15

**Added:**

- Top-level Webpack config can now be provided for loaders which support it, as a `config` object in their `nwb.config.js` `loaders` configuration. This is intended for loaders which can't use serialisable `query` config due to plugins, such as some CSS preprocessors [[#18](https://github.com/insin/nwb/issues/18)]

**Fixed:**

- `files` config from template `package.json` was being used when packing nwb for publishing. Renamed them to `_package.json` to avoid this [[#22](https://github.com/insin/nwb/issues/22)]

**Changed:**

- Downgraded qs dependency so nwb can be used with Node.js 0.12.x [[#19](https://github.com/insin/nwb/issues/19)]

**Dependencies:**

- copy-template-dir: v1.0.5 → v1.1.0 - rename all files beginning with `_`
- expect: v1.13.0 → v1.13.3 - `Map`, `Set` and circular comparison fixes
- qs: v6.0.0 → v5.2.0 - downgrade to lose Node.js >= 4.0.0 requirement

# 0.4.1 / 2015-12-13

**Fixed:**

- Bad npm package for 0.4.0 - npm was reading the new `files` config from `package.json` in templates for React components/web modules and applying it when packing nwb itself for publishing [[#21](https://github.com/insin/nwb/issues/21)]

# 0.4.0 / 2015-12-11

**Added:**

- Added `--fallback` option to `nwb serve`, for serving the index page from any path when developing React apps which use the HTML5 History API [[#16](https://github.com/insin/nwb/issues/16)]
- Added `"engines": {"node": ">=4.0.0"}` to `package.json` - nwb accidentally depends on this because it uses [qs](https://github.com/hapijs/qs) v6 [[#19](https://github.com/insin/nwb/issues/19)]
- Added `files` config to React component/web module `package.json` templates.
  - The `files` config for the React component template assumes that components published to npm with `require()` calls for CSS which ships with it will use a `css/` dir.
- Added a default ES6 build with untranspiled ES6 module usage [[#15](https://github.com/insin/nwb/issues/15)]
  - This is pointed to by `jsnext:main` in project template `package.json` for use by tree-shaking ES6 bundlers.

**Fixed:**

- Added missing `main` config to React component/web module `package.json` templates, pointing at the ES5 build in `lib/`.
- Express middleware wasn't included in npm package.

**Changed:**

- 1.0.0 is now the default version for template projects.

# 0.3.1 / 2015-12-09

**Fixed:**

- Generic `nwb build` was broken for React components/web modules in 0.3.0.

# 0.3.0 / 2015-12-07

**Added:**

- Support for CSS preprocessor plugin packages [[#6](https://github.com/insin/nwb/issues/6)]
  - Loading of configuration objects exported by `'nwb-*'` dependencies found in `package.json`.
  - Creation of style loading pipelines for plugins which provide `cssPreprocessors` configuration.
    - [nwb-less](https://github.com/insin/nwb-less)
    - [nwb-sass](https://github.com/insin/nwb-sass)

**Fixed:**

- Babel config is now passed to Babel when transpiling modules [[#13](https://github.com/insin/nwb/issues/13)]

# 0.2.0 / 2015-12-05

**Added:**

- Express [middleware](https://github.com/insin/nwb/blob/master/docs/Middleware.md#middleware) for running a React app on your own development server using nwb's Webpack config generation [[#8](https://github.com/insin/nwb/issues/8)]

**Changed:**

- Webpack loader config objects are now merged with [webpack-merge](https://github.com/survivejs/webpack-merge); query objects will now be deep merged, with lists occurring at the same position in build and user config being concatenated instead of overwritten.

**Fixed:**

- babel-runtime can now be resolved from nwb's dependencies when using `optional: ['runtime']` Babel config [[#10](https://github.com/insin/nwb/issues/10)]
- Paths to resources required from CSS in React app builds [[#9](https://github.com/insin/nwb/issues/9)]

# 0.1.0 / 2015-12-02

First 0.x release.

[jihchi]: https://github.com/jihchi<|MERGE_RESOLUTION|>--- conflicted
+++ resolved
@@ -1,4 +1,3 @@
-<<<<<<< HEAD
 **Changed:**
 
 - `nwb.config.js` consistency changes: Babel and Karma config is currently specified in `babel` and `karma` objects. Other configuration must now be specified in similar objects for consistency. nwb v0.8 will support the old format and display warning messages about the changes required to config; support for the old format will be removed in nwb v0.9.
@@ -26,7 +25,7 @@
 - Development instructions in project templates were moved from `README.md` to a `CONTRIBUTING.md` file, and are now documented using `npm` and `npm run` commands instead of global `nwb` commands.
   - A `test:watch` npm script was added to the project templates.
 - All commands are now run in the current working directory - you no longer need to `require.resolve()` full paths to extra Babel plugins configured in `nwb.config.js`, just use their names as Babel will now be able to import them.
-=======
+
 # 0.7.2 / 2016-01-15
 
 **Fixed:**
@@ -42,7 +41,6 @@
 - socket.io: v1.3.7 - temporarily pinned in nwb's dependencies until the Karma test hang issue is resolved
 - webpack: v1.12.10 → [v1.12.11](https://github.com/webpack/webpack/compare/v1.12.10...v1.12.11)
 - webpack-merge: v0.7.2 → v0.7.3 - bugfix
->>>>>>> 7bba001c
 
 # 0.7.1 / 2016-01-10
 
